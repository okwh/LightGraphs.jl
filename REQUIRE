--- conflicted
+++ resolved
@@ -1,9 +1,5 @@
 julia 0.3
-<<<<<<< HEAD
-Compat 0.3
-=======
 Compat 0.4
->>>>>>> dd06b61f
 GZip 0.2
 Distributions 0.6.6
 DataStructures 0.3
