type Graph<:AbstractGraph
    vertices::UnitRange{Int}
    edges::Set{Edge}
    fadjlist::Vector{Vector{Int}} # [src]: (dst), (dst), (dst))
    badjlist::Vector{Vector{Int}} # [dst]: (src), (src), (src))
end

function show(io::IO, g::Graph)
    if length(vertices(g)) == 0
        print(io, "empty undirected graph")
    else
        print(io, "{$(nv(g)), $(ne(g))} undirected graph")
    end
end

function Graph(n::Int)
    fadjlist = Vector{Int}[]
    badjlist = Vector{Int}[]
    sizehint!(badjlist,n)
    sizehint!(fadjlist,n)
    for i = 1:n
        # sizehint!(i_s, n/4)
        # sizehint!(o_s, n/4)
        push!(badjlist, Int[])
        push!(fadjlist, Int[])
    end
    return Graph(1:n, Set{Edge}(), badjlist, fadjlist)
end

Graph() = Graph(0)

function Graph{T<:Real}(adjmx::AbstractMatrix{T})
    dima, dimb = size(adjmx)
    if dima != dimb
        error("Adjacency / distance matrices must be square")
    else
        g = Graph(dima)
        for i=1:dima, j=i:dima
            if adjmx[i,j] > 0 && !isinf(adjmx[i,j])
                add_edge!(g,i,j)
            end
        end
    end
    return g
end


function Graph(g::DiGraph)
    gnv = nv(g)

    h = Graph(gnv)

    for e in edges(g)
        if !has_edge(h, e)
            add_edge!(h, e)
        end
    end
    return h
end

has_edge(g::Graph, e::Edge) = e in edges(g) || reverse(e) in edges(g)

function add_edge!(g::Graph, e::Edge)
    if !(has_vertex(g,src(e)) && has_vertex(g,dst(e)))
        throw(BoundsError())
    elseif has_edge(g,e)
        error("Edge $e is already in graph")
    else
        push!(g.fadjlist[src(e)], dst(e))
        push!(g.badjlist[dst(e)], src(e))

        push!(g.fadjlist[dst(e)], src(e))
        push!(g.badjlist[src(e)], dst(e))
        push!(g.edges, e)
    end
    return e
end

function rem_edge!(g::Graph, e::Edge)
    reve = reverse(e)
    if !(e in edges(g))
        if !(reve in edges(g))
            error("Edge $e is not in graph")
        else
            e, reve = reve, e
        end
    end

    i = findfirst(g.fadjlist[src(e)], dst(e))
    splice!(g.fadjlist[src(e)], i)
    i = findfirst(g.badjlist[dst(e)], src(e))
    splice!(g.badjlist[dst(e)], i)
    i = findfirst(g.fadjlist[dst(e)], src(e))
    splice!(g.fadjlist[dst(e)], i)
    i = findfirst(g.badjlist[src(e)], dst(e))
    splice!(g.badjlist[src(e)], i)
    pop!(g.edges, e)
    return e
end



degree(g::Graph, v::Int) = indegree(g,v)
# all_neighbors(g::Graph, v::Int) =
#     filter(x->x!=v,
#         union(neighbors(g,v), [dst(e) for e in g.binclist[v]])
#     )
<<<<<<< HEAD
density(g::Graph) = (2*ne(g)) / (nv(g) * (nv(g)-1))
=======
density(g::Graph) = (2*ne(g)) / (nv(g) * (nv(g)-1))
>>>>>>> 2621a3d9
<|MERGE_RESOLUTION|>--- conflicted
+++ resolved
@@ -105,8 +105,4 @@
 #     filter(x->x!=v,
 #         union(neighbors(g,v), [dst(e) for e in g.binclist[v]])
 #     )
-<<<<<<< HEAD
 density(g::Graph) = (2*ne(g)) / (nv(g) * (nv(g)-1))
-=======
-density(g::Graph) = (2*ne(g)) / (nv(g) * (nv(g)-1))
->>>>>>> 2621a3d9
