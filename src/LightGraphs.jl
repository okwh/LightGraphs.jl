--- conflicted
+++ resolved
@@ -1,15 +1,6 @@
 __precompile__(true)
 module LightGraphs
 
-<<<<<<< HEAD
-macro cond(test, block)
-    if eval(test)
-        block
-    end
-end
-
-=======
->>>>>>> d982babe
 using Requires
 using GZip
 using StatsBase
